--- conflicted
+++ resolved
@@ -10,61 +10,19 @@
 
 class MultiModalMRIDataset(Dataset):
     def __init__(self, root_dir, modalities, slice_axis=2,
-<<<<<<< HEAD
-                 transform=None):
-=======
                  transform=None, enable_mem_monitor=False):
->>>>>>> 5f1b80d4
         """
         参数:
             root_dir (str): 包含样本子目录的根目录
             modalities (list): 模态名称列表 (对应文件名)
             slice_axis (int): 切片轴向 (0:Sagittal, 1:Coronal, 2:Axial)
             transform (callable): 可选的图像增强变换
-<<<<<<< HEAD
-=======
             enable_mem_monitor (bool): 是否启用内存监控
->>>>>>> 5f1b80d4
         """
         self.root_dir = root_dir
         self.modalities = modalities
         self.slice_axis = slice_axis
         self.transform = transform
-<<<<<<< HEAD
-        self.volume_data = {}
-
-        # 多线程加载所有样本数据
-        from concurrent.futures import ThreadPoolExecutor
-        
-        # 收集有效样本路径
-        sample_paths = [os.path.join(root_dir, d) 
-                      for d in os.listdir(root_dir) 
-                      if os.path.isdir(os.path.join(root_dir, d))]
-                      
-        # 并行加载数据
-        with ThreadPoolExecutor() as executor:
-            futures = []
-            for path in sample_paths:
-                futures.append(executor.submit(self._load_volume, path))
-            
-            for future, path in zip(futures, sample_paths):
-                try:
-                    self.volume_data[path] = future.result()
-                except Exception as e:
-                    print(f"加载失败 {path}: {str(e)}")
-
-        # 预计算切片索引
-        self.slice_indices = []
-        for sample_path in sample_paths:
-            if sample_path not in self.volume_data:
-                continue
-            num_slices = self.volume_data[sample_path].shape[self.slice_axis+1]
-            valid_slices = range(min(num_slices//4, 27), max(num_slices//4*3, 127))
-            self.slice_indices.extend([
-                (sample_path, slice_idx) 
-                for slice_idx in valid_slices
-            ])
-=======
 
         # 收集有效样本路径
         self.sample_paths = [os.path.join(root_dir, d)
@@ -86,7 +44,6 @@
             'avg_mem': 0,
             'count': 0
         }
->>>>>>> 5f1b80d4
 
     def __len__(self):
         # 动态计算总切片数（样本数 × 每个样本的有效切片数）
@@ -96,11 +53,7 @@
         """并行加载单个样本的所有模态数据"""
         volumes = []
         basename = os.path.basename(sample_path)
-<<<<<<< HEAD
-        
-=======
 
->>>>>>> 5f1b80d4
         for modality in self.modalities:
             file_path = os.path.join(
                 sample_path, f"{basename}_{modality}.nii.gz")
@@ -109,11 +62,7 @@
             data = img.get_fdata(dtype=np.float32)
             data = self._normalize(data)
             volumes.append(data)
-<<<<<<< HEAD
-            
-=======
 
->>>>>>> 5f1b80d4
         return np.stack(volumes, axis=0)  # (M, H, W, D)
 
     def _normalize(self, volume):
@@ -124,10 +73,6 @@
         return np.clip(volume, -1, 1)
 
     def __getitem__(self, idx):
-<<<<<<< HEAD
-        sample_path, slice_idx = self.slice_indices[idx]
-        volume = self.volume_data[sample_path]
-=======
         # 动态计算样本索引和切片索引
         sample_idx = idx // (self.max_slice - self.min_slice)
         slice_idx = idx % (self.max_slice - self.min_slice) + self.min_slice
@@ -145,7 +90,6 @@
 
         # 内存映射加载单样本数据
         volume = self._load_volume(sample_path)
->>>>>>> 5f1b80d4
 
         # 提取切片数据
         if self.slice_axis == 0:
@@ -168,11 +112,7 @@
     def __init__(self, root_dir, modalities, transform=None, use_cache=True,
                  selected_contrasts=None, generated_contrasts=None, enable_mem_monitor=False):
         # using axis=2 to extract slices along the third dimension (depth)
-<<<<<<< HEAD
-        super().__init__(root_dir, modalities, 2, transform)
-=======
         super().__init__(root_dir, modalities, 2, transform, enable_mem_monitor)
->>>>>>> 5f1b80d4
         self.selected_contrasts = selected_contrasts
         self.generated_contrasts = generated_contrasts
 
